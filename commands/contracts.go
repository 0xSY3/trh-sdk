--- conflicted
+++ resolved
@@ -25,14 +25,9 @@
 
 		switch stack {
 		case constants.ThanosStack:
-<<<<<<< HEAD
-			thanosStack := thanos.NewThanosStack(network, stack)
+			thanosStack := thanos.NewThanosStack(network, stack, config)
 			thanosStack.SetRegisterCandidate(registerCandidate)
-			return thanosStack.DeployContracts(ctx, config)
-=======
-			thanosStack := thanos.NewThanosStack(network, stack, config)
 			return thanosStack.DeployContracts(ctx)
->>>>>>> b20e6df6
 		default:
 			return fmt.Errorf("unsupported stack: %s", stack)
 		}
