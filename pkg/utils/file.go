package utils

import (
	"context"
	"encoding/json"
	"fmt"
	"io"
	"os"
<<<<<<< HEAD
	"path/filepath"
=======
	"regexp"
	"strings"
	"time"
>>>>>>> f57b3d62

	"github.com/ethereum/go-ethereum/ethclient"
	"github.com/tokamak-network/trh-sdk/pkg/types"
)

func CopyFile(src, dst string) error {
	// Open the source file
	sourceFile, err := os.Open(src)
	if err != nil {
		return fmt.Errorf("failed to open source file: %v", err)
	}
	defer sourceFile.Close()

	// Ensure destination directory exists
	if err := os.MkdirAll(filepath.Dir(dst), 0755); err != nil {
		return fmt.Errorf("failed to create destination directory: %v", err)
	}

	// Create the destination file
	destinationFile, err := os.Create(dst)
	if err != nil {
		return fmt.Errorf("failed to create destination file: %v", err)
	}
	defer destinationFile.Close()

	// Copy content
	if _, err := io.Copy(destinationFile, sourceFile); err != nil {
		return fmt.Errorf("failed to copy content: %v", err)
	}

	// Preserve file permissions
	info, err := os.Stat(src)
	if err != nil {
		return fmt.Errorf("failed to stat source file: %v", err)
	}
	if err := os.Chmod(dst, info.Mode()); err != nil {
		return fmt.Errorf("failed to set destination file permissions: %v", err)
	}

	return nil
}

func CheckFileExists(filePath string) bool {
	_, err := os.Stat(filePath)
	// If the error is nil, the file exists
	if err == nil {
		return true
	}
	// If the error is not nil, check if it's a "file not found" error
	if os.IsNotExist(err) {
		return false
	}
	// Return false in case of other errors
	return false
}

func CheckDirExists(path string) bool {
	info, err := os.Stat(path)
	if err != nil {
		if os.IsNotExist(err) {
			return false
		}
		fmt.Println("Error checking directory:", err)
		return false
	}
	return info.IsDir()
}

func ReadConfigFromJSONFile(deploymentPath string) (*types.Config, error) {

	filePath := fmt.Sprintf("%s/%s", deploymentPath, types.ConfigFileName)

	fmt.Println("Reading config from:", filePath)

	fileExist := CheckFileExists(filePath)
	if !fileExist {
		return nil, nil
	}

	data, err := os.ReadFile(filePath)
	if err != nil {
		return nil, err
	}

	var config types.Config
	if err := json.Unmarshal(data, &config); err != nil {
		return nil, err
	}

	// If L2ChainId doesn't exist, fetch it from the L2 RPC
	if config.L2ChainID == 0 {
		l2Provider, err := ethclient.Dial(config.L2RpcUrl)
		if err != nil {
			fmt.Println("Error connecting to L2 blockchain:", err)
			return nil, err
		}

		chainId, err := l2Provider.ChainID(context.Background())
		if err != nil || chainId == nil {
			fmt.Println("Error getting L2 chain id:", err)
			return nil, err
		}
		config.L2ChainID = chainId.Uint64()
	}

	return &config, nil
<<<<<<< HEAD
=======
}

func ConvertChainNameToNamespace(chainName string) string {
	processed := strings.ToLower(chainName)
	processed = strings.ReplaceAll(processed, " ", "-")
	processed = regexp.MustCompile(`[^a-z0-9-]`).ReplaceAllString(processed, "")
	processed = strings.Trim(processed, "-")
	if len(processed) > 20 {
		processed = processed[:20]
	}
	return fmt.Sprintf("%s-%d", processed, time.Now().Unix())
>>>>>>> f57b3d62
}<|MERGE_RESOLUTION|>--- conflicted
+++ resolved
@@ -6,13 +6,10 @@
 	"fmt"
 	"io"
 	"os"
-<<<<<<< HEAD
 	"path/filepath"
-=======
 	"regexp"
 	"strings"
 	"time"
->>>>>>> f57b3d62
 
 	"github.com/ethereum/go-ethereum/ethclient"
 	"github.com/tokamak-network/trh-sdk/pkg/types"
@@ -119,8 +116,6 @@
 	}
 
 	return &config, nil
-<<<<<<< HEAD
-=======
 }
 
 func ConvertChainNameToNamespace(chainName string) string {
@@ -132,5 +127,4 @@
 		processed = processed[:20]
 	}
 	return fmt.Sprintf("%s-%d", processed, time.Now().Unix())
->>>>>>> f57b3d62
 }