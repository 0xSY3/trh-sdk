package thanos

import (
	"bufio"
	"context"
	"encoding/json"
	"errors"
	"fmt"
	"math/big"
	"os"
	"path/filepath"
	"regexp"
	"strconv"
	"strings"

	"github.com/tokamak-network/trh-sdk/pkg/cloud-provider/aws"

	"github.com/ethereum/go-ethereum/ethclient"

	"github.com/tokamak-network/trh-sdk/pkg/constants"
	"github.com/tokamak-network/trh-sdk/pkg/scanner"
	"github.com/tokamak-network/trh-sdk/pkg/types"
	"github.com/tokamak-network/trh-sdk/pkg/utils"
)

var (
	chainNameRegex = regexp.MustCompile(`^[a-zA-Z][a-zA-Z0-9 ]*$`)
)

type DeployContractsInput struct {
	L1RPCurl           string
	ChainConfiguration *types.ChainConfiguration
	Operators          *types.Operators
}

func (c *DeployContractsInput) Validate(ctx context.Context) error {
	if c.L1RPCurl == "" {
		return errors.New("l1RPCurl is required")
	}

	l1Client, err := ethclient.Dial(c.L1RPCurl)
	if err != nil {
		return fmt.Errorf("failed to connect l1 client: %w", err)
	}

	l1ChainId, err := l1Client.ChainID(ctx)
	if err != nil {
		return fmt.Errorf("failed to get l1 chain id: %w", err)
	}

	if c.ChainConfiguration == nil {
		return errors.New("ChainConfiguration is required")
	}

	if c.Operators == nil {
		return errors.New("operators is required")
	}

	if err := c.ChainConfiguration.Validate(l1ChainId.Uint64()); err != nil {
		return fmt.Errorf("chain configuration is invalid: %w", err)
	}

	return nil
}

type DeployInfraInput struct {
	ChainName           string
	L1BeaconURL         string
	IgnoreInstallBridge bool
}

func (c *DeployInfraInput) Validate(ctx context.Context) error {
	if c.L1BeaconURL == "" {
		return errors.New("L1BeaconURL is required")
	}

	if !utils.IsValidBeaconURL(c.L1BeaconURL) {
		return errors.New("invalid L1BeaconURL")
	}

	if !chainNameRegex.MatchString(c.ChainName) {
		return errors.New("invalid chain name, chain name must contain only letters (a-z, A-Z), numbers (0-9), spaces. Special characters are not allowed")
	}

	return nil
}

type InstallBlockExplorerInput struct {
	DatabaseUsername       string
	DatabasePassword       string
	CoinmarketcapKey       string
	CoinmarketcapTokenID   string
	WalletConnectProjectID string
}

func (c *InstallBlockExplorerInput) Validate(ctx context.Context) error {
	if c.DatabaseUsername == "" {
		return errors.New("database username is required")
	}
	if c.DatabasePassword == "" {
		return errors.New("database password is required")
	}

	if c.CoinmarketcapKey == "" {
		return errors.New("coinmarketcap key is required")
	}

	if c.WalletConnectProjectID == "" {
		return errors.New("wallet connect project id is required")
	}

	if err := utils.ValidatePostgresUsername(c.DatabaseUsername); err != nil {
		return errors.New("database username is invalid")
	}

	if !utils.IsValidRDSUsername(c.DatabaseUsername) {
		return errors.New("database username is invalid")
	}

	if !utils.IsValidRDSPassword(c.DatabasePassword) {
		return errors.New("database password is invalid")
	}

	// fill out missing fields by default values
	if c.CoinmarketcapTokenID == "" {
		c.CoinmarketcapTokenID = constants.TonCoinMarketCapTokenID
	}

	return nil
}

type UpdateNetworkInput struct {
	L1RPC       string
	L1BeaconURL string
}

func (c *UpdateNetworkInput) Validate(ctx context.Context) error {
	if c.L1RPC == "" {
		return errors.New("l1RPC is required")
	}

	if c.L1BeaconURL == "" {
		return errors.New("l1BeaconURL is required")
	}

	if !utils.IsValidL1RPC(c.L1RPC) {
		return fmt.Errorf("l1RPC is invalid")
	}

	if !utils.IsValidBeaconURL(c.L1BeaconURL) {
		return fmt.Errorf("l1BeaconURL is invalid")
	}

	return nil
}

func InputDeployContracts(ctx context.Context) (*DeployContractsInput, error) {
	l1RPCUrl, _, l1ChainID, err := inputL1RPC(ctx)
	if err != nil {
		fmt.Printf("Error while reading L1 RPC URL: %s", err)
		return nil, err
	}

	fmt.Print("Please enter your admin seed phrase: ")
	seed, err := scanner.ScanString()
	if err != nil {
		fmt.Printf("Error while reading the seed phrase: %s", err)
		return nil, err
	}

	if seed == "" {
		fmt.Println("Error: Seed phrase cannot be empty")
		return nil, fmt.Errorf("seed phrase cannot be empty")
	}

	fraudProof := false
	//fmt.Print("Would you like to enable the fault-proof system on your chain? [Y or N] (default: N): ")
	//fraudProof, err = scanner.ScanBool()
	//if err != nil {
	//	fmt.Printf("Error while reading the fault-proof system setting: %s", err)
	//	return nil, err
	//}

	// Select operators Accounts
	l1Client, err := ethclient.Dial(l1RPCUrl)
	if err != nil {
		fmt.Printf("Error while connecting to L1 RPC: %s", err)
		return nil, err
	}
	operators, err := SelectAccounts(ctx, l1Client, fraudProof, seed)
	if err != nil {
		return nil, err
	}

	if operators == nil {
		return nil, fmt.Errorf("no operators were found")
	}

	fmt.Print("Would you like to perform advanced configurations? (Refer to the SDK Guide for more details) (Y/n): ")
	wantAdvancedConfigs, err := scanner.ScanBool(true)
	if err != nil {
		fmt.Printf("Error while reading advanced configurations option: %s", err)
		return nil, err
	}

	var (
		maxChannelDuration               uint64 = constants.L1ChainConfigurations[l1ChainID].MaxChannelDuration
		l2OutputOracleSubmissionInterval uint64 = constants.L1ChainConfigurations[l1ChainID].L2OutputOracleSubmissionInterval
		finalizationPeriodSeconds        uint64 = constants.L1ChainConfigurations[l1ChainID].FinalizationPeriodSeconds
		l1BlockTime                      uint64 = constants.L1ChainConfigurations[l1ChainID].BlockTimeInSeconds

		l2BlockTime              uint64 = constants.DefaultL2BlockTimeInSeconds
		batchSubmissionFrequency uint64 = maxChannelDuration * l1BlockTime
		outputFrequency          uint64 = l2OutputOracleSubmissionInterval * l2BlockTime
		challengePeriod          uint64 = finalizationPeriodSeconds
	)

	if wantAdvancedConfigs {
		for {
			fmt.Printf("L2 Block Time (default: %d seconds): ", constants.DefaultL2BlockTimeInSeconds)
			value, err := scanner.ScanInt()
			if err != nil {
				fmt.Printf("Error while reading L2 block time: %s", err)
				continue
			}

			if value < 0 {
				fmt.Println("Error: L2 block time must be greater than 0")
				continue
			} else if value > 0 {
				l2BlockTime = uint64(value)
			} else {
				l2BlockTime = constants.DefaultL2BlockTimeInSeconds
			}

			break
		}

		for {
			fmt.Printf("Batch Submission Frequency (Default: %d L1 blocks ≈ %d seconds, must be a multiple of %d): ", maxChannelDuration, l1BlockTime*maxChannelDuration, l1BlockTime)
			value, err := scanner.ScanInt()
			if err != nil {
				fmt.Printf("Error while reading batch submission frequency: %s", err)
				continue
			}

			if value < 0 {
				fmt.Println("Error: Batch submission frequency must be greater than 0")
				continue
			} else if (uint64(value) % l1BlockTime) != 0 {
				fmt.Printf("Error: Batch submission frequency must be a multiple of %d \n", l1BlockTime)
				continue
			} else if value > 0 {
				batchSubmissionFrequency = uint64(value)
			} else {
				batchSubmissionFrequency = maxChannelDuration * l1BlockTime
			}

			break
		}

		for {
			fmt.Printf("Output Root Frequency (Default: %d L2 blocks ≈ %d seconds, must be a multiple of %d): ",
				l2OutputOracleSubmissionInterval, l2OutputOracleSubmissionInterval*l2BlockTime, l2BlockTime)
			value, err := scanner.ScanInt()
			if err != nil {
				fmt.Printf("Error while reading output frequency: %s", err)
				continue
			}

			if value < 0 {
				fmt.Println("Error: Output frequency must be greater than 0")
				continue
			} else if (uint64(value) % l2BlockTime) != 0 {
				fmt.Printf("Error: Output frequency must be a multiple of %d \n", l2BlockTime)
				continue
			} else if value > 0 {
				outputFrequency = uint64(value)
			} else {
				outputFrequency = l2OutputOracleSubmissionInterval * l2BlockTime
			}

			break
		}
		// If we deploy the mainnet network, the challenge period must be 7 days.
		if l1ChainID != constants.EthereumMainnetChainID {
			for {
				fmt.Printf("Challenge Period (Default: %d seconds): ", finalizationPeriodSeconds)
				value, err := scanner.ScanInt()
				if err != nil {
					fmt.Printf("Error while reading challenge period: %s", err)
					continue
				}

				if value < 0 {
					fmt.Println("Error: Challenge period must be greater than 0")
					continue
				} else if value > 0 {
					challengePeriod = uint64(value)
				} else {
					challengePeriod = finalizationPeriodSeconds
				}
				break
			}
		}

	}

	return &DeployContractsInput{
		L1RPCurl: l1RPCUrl,
		ChainConfiguration: &types.ChainConfiguration{
			L2BlockTime:              l2BlockTime,
			L1BlockTime:              l1BlockTime,
			BatchSubmissionFrequency: batchSubmissionFrequency,
			ChallengePeriod:          challengePeriod,
			OutputRootFrequency:      outputFrequency,
		},
		Operators: operators,
	}, nil
}

func inputL1RPC(ctx context.Context) (l1RPCUrl string, l1RRCKind string, l1ChainID uint64, err error) {
	for {
		fmt.Print("Please enter your L1 RPC URL: ")
		l1RPCUrl, err = scanner.ScanString()
		if err != nil {
			fmt.Printf("Error while reading L1 RPC URL: %s", err)
			return "", "", 0, err
		}

		isValidL1Rpc := utils.IsValidL1RPC(l1RPCUrl)
		if !isValidL1Rpc {
			fmt.Println("Invalid L1 RPC, please try again")
			continue
		}

		client, err := ethclient.Dial(l1RPCUrl)
		if err != nil {
			fmt.Println("Failed to connect l1 RPC", "err", err)
			continue
		}

		l1RRCKind = utils.DetectRPCKind(l1RPCUrl)

		// Fetch L1 ChainId
		chainID, err := client.ChainID(ctx)
		if err != nil || chainID == nil {
			fmt.Printf("Failed to retrieve chain ID: %s", err)
			continue
		}

		l1ChainID = chainID.Uint64()
		break
	}

	return l1RPCUrl, l1RRCKind, l1ChainID, nil
}

func InputDeployInfra() (*DeployInfraInput, error) {
	var (
		chainName   string
		l1BeaconURL string
		err         error
	)
	for {
		fmt.Print("Please enter your chain name: ")
		chainName, err = scanner.ScanString()
		if err != nil {
			fmt.Printf("Error while reading chain name: %s", err)
			return nil, err
		}

		chainName = strings.Join(strings.Fields(chainName), " ")

		if chainName == "" {
			fmt.Println("Error: Chain name cannot be empty")
			continue
		}

		if !chainNameRegex.MatchString(chainName) {
			fmt.Println("Input must contain only letters (a-z, A-Z), numbers (0-9), spaces. Special characters are not allowed")
			continue
		}

		break
	}

	l1BeaconURL, err = inputL1BeaconURL()
	if err != nil {
		fmt.Printf("Error while reading L1 beacon URL: %s", err)
		return nil, err
	}

	return &DeployInfraInput{
		ChainName:   chainName,
		L1BeaconURL: l1BeaconURL,
	}, nil
}

func inputL1BeaconURL() (string, error) {
	var (
		l1BeaconURL string
		err         error
	)
	for {
		fmt.Print("Please enter your L1 beacon URL: ")
		l1BeaconURL, err = scanner.ScanString()
		if err != nil {
			fmt.Printf("Error while reading L1 beacon URL: %s\n", err)
			continue
		}

		if !utils.IsValidBeaconURL(l1BeaconURL) {
			fmt.Println("Error: The URL provided does not return a valid beacon genesis response. Please enter a valid URL.")
			continue
		}

		break
	}

	return l1BeaconURL, nil
}

func InputInstallBlockExplorer() (*InstallBlockExplorerInput, error) {
	var (
		databaseUserName,
		databasePassword,
		coinmarketcapKey,
		//coinmarketcapTokenID,
		walletConnectID string
		err error
	)

	for {
		fmt.Print("Please input your database username: ")
		databaseUserName, err = scanner.ScanString()
		if err != nil {
			fmt.Println("Error scanning database name: ", err)
			return nil, err
		}
		databaseUserName = strings.ToLower(databaseUserName)

		if databaseUserName == "" {
			fmt.Println("Database username cannot be empty")
			continue
		}

		if err := utils.ValidatePostgresUsername(databaseUserName); err != nil {
			fmt.Printf("Database username is invalid, err: %s", err.Error())
			continue
		}

		if !utils.IsValidRDSUsername(databaseUserName) {
			fmt.Println("Database user name is invalid, please try again")
			continue
		}
		break
	}

	for {
		fmt.Print("Please input your database password: ")
		databasePassword, err = scanner.ScanString()
		if err != nil {
			fmt.Println("Error scanning database name:", err)
			return nil, err
		}

		if databasePassword == "" {
			fmt.Println("Database password cannot be empty")
			continue
		}

		if !utils.IsValidRDSPassword(databasePassword) {
			fmt.Println("Database password is invalid, please try again")
			continue
		}
		break
	}

	for {
		fmt.Print("Please input your CoinMarketCap key: ")
		coinmarketcapKey, err = scanner.ScanString()
		if err != nil {
			fmt.Println("Error scanning CoinMarketCap key:", err)
			return nil, err
		}

		if coinmarketcapKey == "" {
			fmt.Println("CoinMarketCap key cannot be empty")
			continue
		}
		break
	}

	//for {
	//	fmt.Print("Please input your CoinMarketCap Token ID: ")
	//	coinmarketcapTokenID, err = scanner.ScanString()
	//	if err != nil {
	//		fmt.Println("Error scanning CoinMarketCap token id:", err)
	//		return nil, err
	//	}
	//
	//	if coinmarketcapTokenID == "" {
	//		fmt.Println("Coinmarketcap ID cannot be empty")
	//		continue
	//	}
	//	break
	//}

	for {
		fmt.Print("Please input your wallet connect id: ")
		walletConnectID, err = scanner.ScanString()
		if err != nil {
			fmt.Println("Error scanning wallet connect id:", err)
			return nil, err
		}

		if walletConnectID == "" {
			fmt.Println("WalletConnectID cannot be empty")
			continue
		}
		break
	}

	return &InstallBlockExplorerInput{
		DatabaseUsername:       databaseUserName,
		DatabasePassword:       databasePassword,
		CoinmarketcapKey:       coinmarketcapKey,
		CoinmarketcapTokenID:   constants.TonCoinMarketCapTokenID,
		WalletConnectProjectID: walletConnectID,
	}, nil
}

<<<<<<< HEAD
func GetUpdateNetworkInputs(ctx context.Context) (*UpdateNetworkInput, error) {
	// Step 2. Get the input from users
	// Step 2.1. Get L1 RPC

	var updateNetworkInput UpdateNetworkInput

	fmt.Print("Do you want to update the L1 RPC? (Y/n): ")
	wantUpdateL1RPC, err := scanner.ScanBool(true)
	if err != nil {
		fmt.Println("Error scanning the L1 RPC option", err)
		return nil, err
	}
	if wantUpdateL1RPC {
		l1RPC, _, _, err := inputL1RPC(ctx)
		if err != nil {
			fmt.Println("Error scanning the L1 RPC URL", err)
			return nil, err
		}

		updateNetworkInput.L1RPC = l1RPC
	}

	// Step 2.2. Get the Beacon RPC
	fmt.Print("Do you want to update the L1 Beacon RPC? (Y/n): ")
	wantUpdateL1BeaconRPC, err := scanner.ScanBool(true)
	if err != nil {
		fmt.Println("Error scanning the L1 Beacon RPC option", err)
		return nil, err
	}
	if wantUpdateL1BeaconRPC {
		l1BeaconRPC, err := inputL1BeaconURL()
		if err != nil {
			fmt.Println("Error scanning the L1 Beacon RPC URL", err)
		}
		updateNetworkInput.L1BeaconURL = l1BeaconRPC
	}

	fmt.Print("Do you want to update the network? (Y/n): ")
	wantUpdate, err := scanner.ScanBool(true)
	if err != nil {
		fmt.Println("Error scanning input:", err)
		return nil, err
	}

	if !wantUpdate {
		fmt.Println("Skip to update the network")
		return nil, nil
	}

	return &updateNetworkInput, nil
}

func InputAWSLogin() (*types.AWSConfig, error) {
	var (
		awsAccessKeyID, awsSecretKey, awsRegion string
		err                                     error
	)
	for {
		fmt.Print("Please enter your AWS access key: ")
		awsAccessKeyID, err = scanner.ScanString()
		if err != nil {
			fmt.Println("Error while reading AWS access key")
			return nil, err
		}
		if awsAccessKeyID == "" {
			fmt.Println("Error: AWS access key ID cannot be empty")
			continue
		}
		if !utils.IsValidAWSAccessKey(awsAccessKeyID) {
			fmt.Println("Error: The AWS access key ID format is invalid")
=======
func (t *ThanosStack) inputRegisterCandidate() (*RegisterCandidateInput, error) {
	var (
		amount   float64
		memo     string
		useWTON  bool
		nameInfo string
		err      error
	)
	for {
		fmt.Print("Please enter the amount of TON to stake (minimum 1000.1): ")
		amount, err = scanner.ScanFloat()
		if err != nil {
			fmt.Printf("Error while reading amount: %s\n", err)
			continue
		}
		if amount < 1000.1 {
			fmt.Println("Error: Amount must be at least 1000.1 TON")
>>>>>>> f57b3d62
			continue
		}
		break
	}

	for {
<<<<<<< HEAD
		fmt.Print("Please enter your AWS secret key: ")
		awsSecretKey, err = scanner.ScanString()
		if err != nil {
			fmt.Println("Error while reading AWS secret key")
			return nil, err
		}
		if awsSecretKey == "" {
			fmt.Println("Error: AWS secret key cannot be empty")
			continue
		}
		if !utils.IsValidAWSSecretKey(awsSecretKey) {
			fmt.Println("Error: The AWS secret key format is invalid")
			continue
		}
		break
	}

	for {
		fmt.Print("Please enter your AWS region (default: ap-northeast-2): ")
		awsRegion, err = scanner.ScanString()
		if err != nil {
			fmt.Println("Error while reading AWS region")
			return nil, err
		}
		if awsRegion == "" {
			awsRegion = "ap-northeast-2"
		}
		fmt.Println("Verifying region availability...")
		if !aws.IsAvailableRegion(awsAccessKeyID, awsSecretKey, awsRegion) {
			fmt.Println("Error: The AWS region is not available. Please try again.")
=======
		fmt.Print("Please enter a memo for the registration: ")
		memo, err = scanner.ScanString()
		if err != nil {
			fmt.Printf("Error while reading memo: %s", err)
			return nil, err
		}

		if memo == "" {
			fmt.Println("Memo cannot be empty")
>>>>>>> f57b3d62
			continue
		}
		break
	}

<<<<<<< HEAD
	return &types.AWSConfig{
		SecretKey:     awsSecretKey,
		Region:        awsRegion,
		AccessKey:     awsAccessKeyID,
		DefaultFormat: "json",
	}, nil
}

func SelectAccounts(ctx context.Context, client *ethclient.Client, enableFraudProof bool, seed string) (*types.Operators, error) {
	fmt.Println("Retrieving accounts...")
	accounts, err := utils.GetAccountMap(ctx, client, seed)
	if err != nil {
		return nil, err
	}

	selectedAccountsIndex := [5]int{-1, -1, -1, -1, -1}

	// get suggestion gas
	suggestionGas, err := client.SuggestGasPrice(ctx)
	if err != nil {
		return nil, err
	}
	// We are using the gas price of 2x of the suggestion gas
	suggestionGas = new(big.Int).Mul(suggestionGas, big.NewInt(2))

	minimumBalanceForAdmin := new(big.Int).Mul(estimatedDeployContracts, suggestionGas)

	prompts := []string{
		fmt.Sprintf("Select an admin account from the following list (minimum %.4f ETH required)", utils.WeiToEther(minimumBalanceForAdmin)),
		"Select a sequencer account from the following list(No minimum requirement)",
		"Select a batcher account from the following list (recommended 0.3 ETH)",
		"Select a proposer account from the following list (recommended 0.3 ETH)",
	}
	if enableFraudProof {
		prompts = append(prompts, "Select a challenger account from the following list (recommended 0.3 ETH)")
	}

	operatorsMap := make(types.OperatorMap)

	displayAccounts(accounts)
	for i := range prompts {
		operator := types.Operator(i)
	startLoop:
		for {
			fmt.Println(prompts[i])
			fmt.Print("Enter the account number: ")
			input, err := scanner.ScanString()
			if err != nil {
				fmt.Printf("Failed to read input: %s", err)
				return nil, err
			}

			selectingIndex, err := strconv.Atoi(input)
			if err != nil || selectingIndex < 0 || selectingIndex >= len(accounts) {
				fmt.Println("Invalid selection. Please try again.")
				goto startLoop
			}

			selectedAccount := accounts[selectingIndex]
			selectedAccountBalance, ok := new(big.Int).SetString(selectedAccount.Balance, 10)
			if !ok {
				selectedAccountBalance = zeroBalance
			}

			switch operator {
			case types.Admin:
				if selectedAccountBalance.Cmp(minimumBalanceForAdmin) < 0 {
					fmt.Printf("The selecting account balance(%.4f ETH) is smaller than the expecting gas(%.4f ETH) to deploy the contracts \n", utils.WeiToEther(selectedAccountBalance), utils.WeiToEther(minimumBalanceForAdmin))
					goto startLoop
				}
			case types.Batcher, types.Challenger, types.Proposer:
				if selectedAccountBalance.Cmp(zeroBalance) <= 0 {
					fmt.Printf("The balance of %s must be greater than zero\n", mapAccountIndexes[i])
					goto startLoop
				}
			default:
			}

			for j, selectedAccountIndex := range selectedAccountsIndex {
				if selectingIndex == selectedAccountIndex {
					fmt.Printf("You selected this account as the %s. Do you want to want to continue(y/N): ", mapAccountIndexes[j])
					nextInput, err := scanner.ScanBool(false)
					if err != nil {
						return nil, err
					}
					if !nextInput {
						goto startLoop
					} else {
						break
					}
				}
			}

			selectedAccountsIndex[i] = selectingIndex
			operatorsMap[operator] = &types.IndexAccount{
				Address:    selectedAccount.Address,
				PrivateKey: selectedAccount.PrivateKey,
			}
			break
		}
	}

	sortedOperators := make([]*types.IndexAccount, len(operatorsMap))
	for i, operator := range operatorsMap {
		sortedOperators[i] = operator
	}

	var operators types.Operators
	for i, operator := range sortedOperators {
		fmt.Printf("%s account address: %s\n", mapAccountIndexes[i], operator.Address)

		switch types.Operator(i) {
		case types.Admin:
			operators.AdminPrivateKey = operator.PrivateKey
		case types.Sequencer:
			operators.SequencerPrivateKey = operator.PrivateKey
		case types.Batcher:
			operators.BatcherPrivateKey = operator.PrivateKey
		case types.Proposer:
			operators.ProposerPrivateKey = operator.PrivateKey
		case types.Challenger:
			operators.ChallengerPrivateKey = operator.PrivateKey
		default:
			return nil, errors.New("unknown operator type")
		}
	}

	return &operators, nil
}

func makeDeployContractConfigJsonFile(
	ctx context.Context,
	l1Provider *ethclient.Client,
	operators *types.Operators,
	deployContractTemplate *types.DeployConfigTemplate,
	filePath string,
) error {
	if operators == nil {
		return fmt.Errorf("operators cannot be nil")
	}

	if l1Provider == nil {
		return fmt.Errorf("l1Provider cannot be nil")
	}

	if deployContractTemplate == nil {
		return fmt.Errorf("deployContractTemplate cannot be nil")
	}

	if account := operators.AdminPrivateKey; account != "" {
		address, err := utils.GetAddressFromPrivateKey(account)
		if err != nil {
			fmt.Printf("Error getting address from private key: %s", err)
			return err
		}

		deployContractTemplate.FinalSystemOwner = address
		deployContractTemplate.SuperchainConfigGuardian = address
		deployContractTemplate.ProxyAdminOwner = address
		deployContractTemplate.BaseFeeVaultRecipient = address
		deployContractTemplate.L1FeeVaultRecipient = address
		deployContractTemplate.SequencerFeeVaultRecipient = address
		deployContractTemplate.NewPauser = address
		deployContractTemplate.NewBlacklister = address
		deployContractTemplate.MasterMinterOwner = address
		deployContractTemplate.FiatTokenOwner = address
		deployContractTemplate.UniswapV3FactoryOwner = address
		deployContractTemplate.UniversalRouterRewardsDistributor = address
	}
	if account := operators.SequencerPrivateKey; account != "" {
		address, err := utils.GetAddressFromPrivateKey(account)
		if err != nil {
			fmt.Printf("Error getting address from private key: %s", err)
			return err
		}
		deployContractTemplate.P2pSequencerAddress = address
	}
	if account := operators.BatcherPrivateKey; account != "" {
		address, err := utils.GetAddressFromPrivateKey(account)
		if err != nil {
			fmt.Printf("Error getting address from private key: %s", err)
			return err
		}
		deployContractTemplate.BatchSenderAddress = address
	}
	if account := operators.ProposerPrivateKey; account != "" {
		address, err := utils.GetAddressFromPrivateKey(account)
		if err != nil {
			fmt.Printf("Error getting address from private key: %s", err)
			return err
		}
		deployContractTemplate.L2OutputOracleProposer = address
	}
	if account := operators.ChallengerPrivateKey; account != "" {
		address, err := utils.GetAddressFromPrivateKey(account)
		if err != nil {
			fmt.Printf("Error getting address from private key: %s", err)
			return err
		}
		deployContractTemplate.L2OutputOracleChallenger = address
	}

	// Fetch the latest block
	latest, err := l1Provider.BlockByNumber(ctx, nil)
	if err != nil {
		fmt.Println("Error retrieving latest block")
		return err
	}

	deployContractTemplate.L1StartingBlockTag = latest.Hash().Hex()
	deployContractTemplate.L2OutputOracleStartingTimestamp = latest.Time()

	file, err := os.Create(filePath)
	if err != nil {
		fmt.Printf("Failed to create configuration file: %s", err)
		return err
	}
	defer file.Close()

	encoder := json.NewEncoder(file)
	encoder.SetIndent("", "  ")
	err = encoder.Encode(deployContractTemplate)
	if err != nil {
		return err
	}

	return nil
}

func initDeployConfigTemplate(deployConfigInputs *DeployContractsInput, l1ChainID, l2ChainId uint64) *types.DeployConfigTemplate {
	var (
		chainConfiguration = deployConfigInputs.ChainConfiguration
	)

	if chainConfiguration == nil {
		panic("ChainConfiguration is empty")
	}

	var (
		l2BlockTime                      = chainConfiguration.L2BlockTime
		l1ChainId                        = l1ChainID
		l2OutputOracleSubmissionInterval = chainConfiguration.GetL2OutputOracleSubmissionInterval()
		finalizationPeriods              = chainConfiguration.GetFinalizationPeriodSeconds()
		enableFraudProof                 = false
	)

	defaultTemplate := &types.DeployConfigTemplate{
		NativeTokenName:                          "Tokamak Network Token",
		NativeTokenSymbol:                        "TON",
		NativeTokenAddress:                       constants.L1ChainConfigurations[l1ChainId].L2NativeTokenAddress,
		L1ChainID:                                l1ChainId,
		L2ChainID:                                l2ChainId,
		L2BlockTime:                              l2BlockTime,
		L1BlockTime:                              12,
		MaxSequencerDrift:                        600,
		SequencerWindowSize:                      3600,
		ChannelTimeout:                           300,
		BatchInboxAddress:                        utils.GenerateBatchInboxAddress(l2ChainId),
		L2OutputOracleSubmissionInterval:         l2OutputOracleSubmissionInterval,
		L2OutputOracleStartingBlockNumber:        0,
		FinalizationPeriodSeconds:                finalizationPeriods,
		BaseFeeVaultMinimumWithdrawalAmount:      "0x8ac7230489e80000",
		L1FeeVaultMinimumWithdrawalAmount:        "0x8ac7230489e80000",
		SequencerFeeVaultMinimumWithdrawalAmount: "0x8ac7230489e80000",
		BaseFeeVaultWithdrawalNetwork:            0,
		L1FeeVaultWithdrawalNetwork:              0,
		SequencerFeeVaultWithdrawalNetwork:       0,
		EnableGovernance:                         false,
		L2GenesisBlockGasLimit:                   "0x1c9c380",
		L2GenesisBlockBaseFeePerGas:              "0x3b9aca00",
		GasPriceOracleOverhead:                   188,
		GasPriceOracleScalar:                     684000,
		Eip1559Denominator:                       50,
		Eip1559Elasticity:                        6,
		Eip1559DenominatorCanyon:                 250,
		L2GenesisRegolithTimeOffset:              "0x0",
		L2GenesisCanyonTimeOffset:                "0x0",
		L2GenesisDeltaTimeOffset:                 "0x0",
		L2GenesisEcotoneTimeOffset:               "0x0",
		SystemConfigStartBlock:                   0,
		RequiredProtocolVersion:                  "0x0000000000000000000000000000000000000003000000010000000000000000",
		RecommendedProtocolVersion:               "0x0000000000000000000000000000000000000003000000010000000000000000",
		FaultGameAbsolutePrestate:                "0x03ab262ce124af0d5d328e09bf886a2b272fe960138115ad8b94fdc3034e3155",
		FaultGameMaxDepth:                        73,
		FaultGameClockExtension:                  10800,
		FaultGameMaxClockDuration:                302400,
		FaultGameGenesisBlock:                    0,
		FaultGameGenesisOutputRoot:               "0xDEADBEEFDEADBEEFDEADBEEFDEADBEEFDEADBEEFDEADBEEFDEADBEEFDEADBEEF",
		FaultGameSplitDepth:                      30,
		FaultGameWithdrawalDelay:                 604800,
		PreimageOracleMinProposalSize:            126000,
		PreimageOracleChallengePeriod:            86400,
		ProofMaturityDelaySeconds:                604800,
		DisputeGameFinalityDelaySeconds:          302400,
		RespectedGameType:                        0,
		UseFaultProofs:                           enableFraudProof,
		L1UsdcAddr:                               constants.L1ChainConfigurations[l1ChainId].USDCAddress,
		UsdcTokenName:                            "Bridged USDC (Tokamak Network)",
		FactoryV2addr:                            "0x0000000000000000000000000000000000000000",
		NativeCurrencyLabelBytes:                 []uint64{84, 87, 79, 78, 0, 0, 0, 0, 0, 0, 0, 0, 0, 0, 0, 0, 0, 0, 0, 0, 0, 0, 0, 0, 0, 0, 0, 0, 0, 0, 0, 0},
		UniswapV3FactoryOwner:                    "0x7b91111ec983c13b3C2F36C8A84a5099225786FA",
		UniswapV3FactoryFee500:                   500,
		UniswapV3FactoryTickSpacing10:            10,
		UniswapV3FactoryFee3000:                  3000,
		UniswapV3FactoryTickSpacing60:            60,
		UniswapV3FactoryFee10000:                 10000,
		UniswapV3FactoryTickSpacing200:           200,
		UniswapV3FactoryFee100:                   100,
		UniswapV3FactoryTickSpacing1:             1,
		PairInitCodeHash:                         "0x96e8ac4277198ff8b6f785478aa9a39f403cb768dd02cbee326c3e7da348845f",
		PoolInitCodeHash:                         "0xe34f199b19b2b4f47f68442619d555527d244f78a3297ea89325f843f87b8b54",
		GovernanceTokenName:                      "Optimism",
		GovernanceTokenOwner:                     "0x0000000000000000000000000000000000000333",
		GovernanceTokenSymbol:                    "OP",
		L2OutputOracleChallenger:                 "0x0000000000000000000000000000000000000001",
	}

	return defaultTemplate

}

func makeTerraformEnvFile(dirPath string, config types.TerraformEnvConfig) error {
	if err := os.MkdirAll(dirPath, os.ModePerm); err != nil {
		fmt.Println("Error creating directory:", err)
		return nil
	}
	filePath := filepath.Join(dirPath, ".envrc")
	output, err := os.Create(filePath)
	if err != nil {
		fmt.Println("Error creating environment file:", err)
		return err
	}
	defer output.Close()

	writer := bufio.NewWriter(output)
	writer.WriteString(fmt.Sprintf("export TF_VAR_thanos_stack_name=\"%s\"\n", config.Namespace))
	writer.WriteString(fmt.Sprintf("export TF_VAR_aws_region=\"%s\"\n", config.AwsRegion))

	writer.WriteString(fmt.Sprintf("export TF_VAR_backend_bucket_name=\"%s\"\n", ""))

	writer.WriteString(fmt.Sprintf("export TF_CLI_ARGS_init=\"%s\"\n", "-backend-config='bucket=$TF_VAR_backend_bucket_name'"))
	writer.WriteString(fmt.Sprintf("export TF_CLI_ARGS_init=\"%s\"\n", "$TF_CLI_ARGS_init -backend-config='region=${TF_VAR_aws_region}'"))

	writer.WriteString(fmt.Sprintf("export TF_VAR_sequencer_key=\"%s\"\n", config.SequencerKey))
	writer.WriteString(fmt.Sprintf("export TF_VAR_batcher_key=\"%s\"\n", config.BatcherKey))
	writer.WriteString(fmt.Sprintf("export TF_VAR_proposer_key=\"%s\"\n", config.ProposerKey))
	writer.WriteString(fmt.Sprintf("export TF_VAR_challenger_key=\"%s\"\n", config.ChallengerKey))

	writer.WriteString(fmt.Sprintf("export TF_VAR_azs='[\"%s\"]'\n", strings.Join(config.Azs, "\", \"")))
	writer.WriteString(fmt.Sprintf("export TF_VAR_vpc_cidr=\"%s\"\n", "192.168.0.0/16"))
	writer.WriteString("export TF_VAR_vpc_name=\"${TF_VAR_thanos_stack_name}/VPC\"\n")

	writer.WriteString(fmt.Sprintf("export TF_VAR_eks_cluster_admins='[\"%s\"]'\n", config.EksClusterAdmins))

	writer.WriteString(fmt.Sprintf("export TF_VAR_genesis_file_path=\"%s\"\n", "config-files/genesis.json"))
	writer.WriteString(fmt.Sprintf("export TF_VAR_rollup_file_path=\"%s\"\n", "config-files/rollup.json"))
	writer.WriteString(fmt.Sprintf("export TF_VAR_prestate_file_path=\"%s\"\n", "config-files/prestate.json"))
	writer.WriteString(fmt.Sprintf("export TF_VAR_prestate_hash=\"%s\"\n", "0x03ab262ce124af0d5d328e09bf886a2b272fe960138115ad8b94fdc3034e3155"))

	writer.WriteString(fmt.Sprintf("export TF_VAR_stack_deployments_path=\"%s\"\n", config.DeploymentFilePath))
	writer.WriteString(fmt.Sprintf("export TF_VAR_stack_l1_rpc_url=\"%s\"\n", config.L1RpcUrl))
	writer.WriteString(fmt.Sprintf("export TF_VAR_stack_l1_rpc_provider=\"%s\"\n", config.L1RpcProvider))
	writer.WriteString(fmt.Sprintf("export TF_VAR_stack_l1_beacon_url=\"%s\"\n", config.L1BeaconUrl))
	writer.WriteString(fmt.Sprintf("export TF_VAR_stack_op_geth_image_tag=\"%s\"\n", config.OpGethImageTag))
	writer.WriteString(fmt.Sprintf("export TF_VAR_stack_thanos_stack_image_tag=\"%s\"\n", config.ThanosStackImageTag))
	writer.WriteString(fmt.Sprintf("export TF_VAR_stack_max_channel_duration=\"%d\"\n", config.MaxChannelDuration))

	err = writer.Flush()
	if err != nil {
		return err
	}
	fmt.Println("Environment configuration file (.envrc) has been successfully generated!")
	return nil
}

func updateTerraformEnvFile(dirPath string, config types.UpdateTerraformEnvConfig) error {
	if err := os.MkdirAll(dirPath, os.ModePerm); err != nil {
		fmt.Println("Error creating directory:", err)
		return err
	}

	filePath := filepath.Join(dirPath, ".envrc")

	// Read existing file content
	existingContent := make(map[string]string)
	if _, err := os.Stat(filePath); err == nil {
		file, err := os.Open(filePath)
		if err != nil {
			fmt.Println("Error reading environment file:", err)
			return err
		}
		defer file.Close()

		scanner := bufio.NewScanner(file)
		for scanner.Scan() {
			line := scanner.Text()
			if strings.HasPrefix(line, "export ") {
				parts := strings.SplitN(line, "=", 2)
				if len(parts) == 2 {
					key := strings.TrimSpace(parts[0][7:]) // Remove "export " prefix
					value := strings.Trim(strings.TrimSpace(parts[1]), "\"")
					existingContent[key] = value
				}
			}
		}
		if err := scanner.Err(); err != nil {
			fmt.Println("Error scanning environment file:", err)
			return err
		}
	}

	// Prepare new values
	newValues := map[string]string{
		"TF_VAR_stack_l1_rpc_url":             config.L1RpcUrl,
		"TF_VAR_stack_l1_rpc_provider":        config.L1RpcProvider,
		"TF_VAR_stack_l1_beacon_url":          config.L1BeaconUrl,
		"TF_VAR_stack_op_geth_image_tag":      config.OpGethImageTag,
		"TF_VAR_stack_thanos_stack_image_tag": config.ThanosStackImageTag,
	}

	// Update or add new values
	for key, value := range newValues {
		existingContent[key] = value
	}

	// Write updated content back to the file
	output, err := os.Create(filePath)
	if err != nil {
		fmt.Println("Error opening environment file for writing:", err)
		return err
	}
	defer output.Close()

	writer := bufio.NewWriter(output)
	for key, value := range existingContent {
		// Two special cases, they are flatted arrays(convert from arrays to strings). We keep this format, don't put the quotes
		if key == "TF_VAR_azs" || key == "TF_VAR_eks_cluster_admins" {
			writer.WriteString(fmt.Sprintf("export %s=%s\n", key, value))

			continue
		}

		_, err := writer.WriteString(fmt.Sprintf("export %s=\"%s\"\n", key, value))
		if err != nil {
			return err
		}
	}

	if err = writer.Flush(); err != nil {
		return err
	}

	fmt.Println("Environment configuration file (.envrc) has been successfully updated!")
	return nil
}

func makeBlockExplorerEnvs(dirPath string, filename string, config types.BlockExplorerEnvs) error {
	if err := os.MkdirAll(dirPath, os.ModePerm); err != nil {
		fmt.Println("Error creating directory:", err)
		return err
	}

	filePath := filepath.Join(dirPath, filename)

	output, err := os.OpenFile(filePath, os.O_CREATE|os.O_WRONLY|os.O_APPEND, 0644)
	if err != nil {
		fmt.Println("Error opening environment file:", err)
		return err
	}
	defer output.Close()

	writer := bufio.NewWriter(output)

	envVars := []string{
		fmt.Sprintf("export TF_VAR_db_username=\"%s\"\n", config.BlockExplorerDatabaseUserName),
		fmt.Sprintf("export TF_VAR_db_password=\"%s\"\n", config.BlockExplorerDatabasePassword),
		fmt.Sprintf("export TF_VAR_db_name=\"%s\"\n", config.BlockExplorerDatabaseName),
		fmt.Sprintf("export TF_VAR_vpc_id=\"%s\"\n", config.VpcId),
	}

	for _, envVar := range envVars {
		_, err = writer.WriteString(envVar)
		if err != nil {
			return err
		}
	}

	if err = writer.Flush(); err != nil {
		return err
	}

	fmt.Println("Environment configuration file (.envrc) has been successfully updated!")
	return nil
}

func (t *ThanosStack) cloneSourcecode(ctx context.Context, repositoryName, url string) error {
	existingSourcecode, err := utils.CheckExistingSourceCode(t.deploymentPath, repositoryName)
	if err != nil {
		fmt.Println("Error while checking existing source code")
		return err
	}

	if !existingSourcecode {
		err := utils.CloneRepo(ctx, t.l, t.deploymentPath, url, repositoryName)
		if err != nil {
			fmt.Println("Error while cloning the repository")
			return err
		}
		return nil
	}

	// Case 2: Repo exists → try pulling
	t.l.Info("Repository exists. Trying to pull latest changes...", "repo", repositoryName)
	err = utils.PullLatestCode(ctx, t.l, t.deploymentPath, repositoryName)
	if err == nil {
		t.l.Info("Successfully pulled latest changes", "repo", repositoryName)
		fmt.Printf("\r✅ Clone the %s repository successfully \n", repositoryName)
		return nil
	}

	// Case 3: Pull failed → likely broken repo → remove and re-clone
	t.l.Warn("Pull failed. Re-cloning repository...", "repo", repositoryName, "err", err)
	if removeErr := os.RemoveAll(fmt.Sprintf("%s/%s", t.deploymentPath, repositoryName)); removeErr != nil {
		t.l.Error("Failed to remove broken repository folder", "path", t.deploymentPath, "repo", repositoryName, "err", removeErr)
		return removeErr
	}

	t.l.Info("Re-cloning repository after cleanup...", "repo", repositoryName)
	err = utils.CloneRepo(ctx, t.l, t.deploymentPath, url, repositoryName)
	if err != nil {
		t.l.Error("Failed to re-clone repository", "repo", repositoryName, "err", err)
		return err
	}

	fmt.Printf("\r✅ Clone the %s repository successfully \n", repositoryName)

	return nil
=======
	fmt.Print("Please enter a name for the registration (default: \"\"): ")
	nameInfo, err = scanner.ScanString()
	if err != nil {
		fmt.Printf("Error while reading name: %s", err)
		return nil, err
	}
	fmt.Print("Would you like to use WTON instead of TON for staking? [Y or N] (default: N): ")
	useWTON, err = scanner.ScanBool(false)
	if err != nil {
		fmt.Printf("Error while reading use-wton setting: %s", err)
		return nil, err
	}
	//TODO: Check and update this with further updates
	if useWTON {
		fmt.Printf("Currently only TON is accepted %s", err)
		return nil, err
	}

	return &RegisterCandidateInput{
		amount:   amount,
		useTon:   !useWTON,
		memo:     memo,
		nameInfo: nameInfo,
	}, nil
>>>>>>> f57b3d62
}<|MERGE_RESOLUTION|>--- conflicted
+++ resolved
@@ -31,6 +31,7 @@
 	L1RPCurl           string
 	ChainConfiguration *types.ChainConfiguration
 	Operators          *types.Operators
+	RegisterCandidate  *RegisterCandidateInput
 }
 
 func (c *DeployContractsInput) Validate(ctx context.Context) error {
@@ -531,7 +532,6 @@
 	}, nil
 }
 
-<<<<<<< HEAD
 func GetUpdateNetworkInputs(ctx context.Context) (*UpdateNetworkInput, error) {
 	// Step 2. Get the input from users
 	// Step 2.1. Get L1 RPC
@@ -602,8 +602,56 @@
 		}
 		if !utils.IsValidAWSAccessKey(awsAccessKeyID) {
 			fmt.Println("Error: The AWS access key ID format is invalid")
-=======
-func (t *ThanosStack) inputRegisterCandidate() (*RegisterCandidateInput, error) {
+			continue
+		}
+		break
+	}
+
+	for {
+		fmt.Print("Please enter your AWS secret key: ")
+		awsSecretKey, err = scanner.ScanString()
+		if err != nil {
+			fmt.Println("Error while reading AWS secret key")
+			return nil, err
+		}
+		if awsSecretKey == "" {
+			fmt.Println("Error: AWS secret key cannot be empty")
+			continue
+		}
+		if !utils.IsValidAWSSecretKey(awsSecretKey) {
+			fmt.Println("Error: The AWS secret key format is invalid")
+			continue
+		}
+		break
+	}
+
+	for {
+		fmt.Print("Please enter your AWS region (default: ap-northeast-2): ")
+		awsRegion, err = scanner.ScanString()
+		if err != nil {
+			fmt.Println("Error while reading AWS region")
+			return nil, err
+		}
+		if awsRegion == "" {
+			awsRegion = "ap-northeast-2"
+		}
+		fmt.Println("Verifying region availability...")
+		if !aws.IsAvailableRegion(awsAccessKeyID, awsSecretKey, awsRegion) {
+			fmt.Println("Error: The AWS region is not available. Please try again.")
+			continue
+		}
+		break
+	}
+
+	return &types.AWSConfig{
+		SecretKey:     awsSecretKey,
+		Region:        awsRegion,
+		AccessKey:     awsAccessKeyID,
+		DefaultFormat: "json",
+	}, nil
+}
+
+func (t *ThanosStack) InputRegisterCandidate() (*RegisterCandidateInput, error) {
 	var (
 		amount   float64
 		memo     string
@@ -620,45 +668,12 @@
 		}
 		if amount < 1000.1 {
 			fmt.Println("Error: Amount must be at least 1000.1 TON")
->>>>>>> f57b3d62
 			continue
 		}
 		break
 	}
 
 	for {
-<<<<<<< HEAD
-		fmt.Print("Please enter your AWS secret key: ")
-		awsSecretKey, err = scanner.ScanString()
-		if err != nil {
-			fmt.Println("Error while reading AWS secret key")
-			return nil, err
-		}
-		if awsSecretKey == "" {
-			fmt.Println("Error: AWS secret key cannot be empty")
-			continue
-		}
-		if !utils.IsValidAWSSecretKey(awsSecretKey) {
-			fmt.Println("Error: The AWS secret key format is invalid")
-			continue
-		}
-		break
-	}
-
-	for {
-		fmt.Print("Please enter your AWS region (default: ap-northeast-2): ")
-		awsRegion, err = scanner.ScanString()
-		if err != nil {
-			fmt.Println("Error while reading AWS region")
-			return nil, err
-		}
-		if awsRegion == "" {
-			awsRegion = "ap-northeast-2"
-		}
-		fmt.Println("Verifying region availability...")
-		if !aws.IsAvailableRegion(awsAccessKeyID, awsSecretKey, awsRegion) {
-			fmt.Println("Error: The AWS region is not available. Please try again.")
-=======
 		fmt.Print("Please enter a memo for the registration: ")
 		memo, err = scanner.ScanString()
 		if err != nil {
@@ -668,18 +683,34 @@
 
 		if memo == "" {
 			fmt.Println("Memo cannot be empty")
->>>>>>> f57b3d62
 			continue
 		}
 		break
 	}
 
-<<<<<<< HEAD
-	return &types.AWSConfig{
-		SecretKey:     awsSecretKey,
-		Region:        awsRegion,
-		AccessKey:     awsAccessKeyID,
-		DefaultFormat: "json",
+	fmt.Print("Please enter a name for the registration (default: \"\"): ")
+	nameInfo, err = scanner.ScanString()
+	if err != nil {
+		fmt.Printf("Error while reading name: %s", err)
+		return nil, err
+	}
+	fmt.Print("Would you like to use WTON instead of TON for staking? [Y or N] (default: N): ")
+	useWTON, err = scanner.ScanBool(false)
+	if err != nil {
+		fmt.Printf("Error while reading use-wton setting: %s", err)
+		return nil, err
+	}
+	//TODO: Check and update this with further updates
+	if useWTON {
+		fmt.Printf("Currently only TON is accepted %s", err)
+		return nil, err
+	}
+
+	return &RegisterCandidateInput{
+		amount:   amount,
+		useTon:   !useWTON,
+		memo:     memo,
+		nameInfo: nameInfo,
 	}, nil
 }
 
@@ -831,18 +862,18 @@
 			return err
 		}
 
-		deployContractTemplate.FinalSystemOwner = address
-		deployContractTemplate.SuperchainConfigGuardian = address
-		deployContractTemplate.ProxyAdminOwner = address
-		deployContractTemplate.BaseFeeVaultRecipient = address
-		deployContractTemplate.L1FeeVaultRecipient = address
-		deployContractTemplate.SequencerFeeVaultRecipient = address
-		deployContractTemplate.NewPauser = address
-		deployContractTemplate.NewBlacklister = address
-		deployContractTemplate.MasterMinterOwner = address
-		deployContractTemplate.FiatTokenOwner = address
-		deployContractTemplate.UniswapV3FactoryOwner = address
-		deployContractTemplate.UniversalRouterRewardsDistributor = address
+		deployContractTemplate.FinalSystemOwner = address.Hex()
+		deployContractTemplate.SuperchainConfigGuardian = address.Hex()
+		deployContractTemplate.ProxyAdminOwner = address.Hex()
+		deployContractTemplate.BaseFeeVaultRecipient = address.Hex()
+		deployContractTemplate.L1FeeVaultRecipient = address.Hex()
+		deployContractTemplate.SequencerFeeVaultRecipient = address.Hex()
+		deployContractTemplate.NewPauser = address.Hex()
+		deployContractTemplate.NewBlacklister = address.Hex()
+		deployContractTemplate.MasterMinterOwner = address.Hex()
+		deployContractTemplate.FiatTokenOwner = address.Hex()
+		deployContractTemplate.UniswapV3FactoryOwner = address.Hex()
+		deployContractTemplate.UniversalRouterRewardsDistributor = address.Hex()
 	}
 	if account := operators.SequencerPrivateKey; account != "" {
 		address, err := utils.GetAddressFromPrivateKey(account)
@@ -850,7 +881,7 @@
 			fmt.Printf("Error getting address from private key: %s", err)
 			return err
 		}
-		deployContractTemplate.P2pSequencerAddress = address
+		deployContractTemplate.P2pSequencerAddress = address.Hex()
 	}
 	if account := operators.BatcherPrivateKey; account != "" {
 		address, err := utils.GetAddressFromPrivateKey(account)
@@ -858,7 +889,7 @@
 			fmt.Printf("Error getting address from private key: %s", err)
 			return err
 		}
-		deployContractTemplate.BatchSenderAddress = address
+		deployContractTemplate.BatchSenderAddress = address.Hex()
 	}
 	if account := operators.ProposerPrivateKey; account != "" {
 		address, err := utils.GetAddressFromPrivateKey(account)
@@ -866,7 +897,7 @@
 			fmt.Printf("Error getting address from private key: %s", err)
 			return err
 		}
-		deployContractTemplate.L2OutputOracleProposer = address
+		deployContractTemplate.L2OutputOracleProposer = address.Hex()
 	}
 	if account := operators.ChallengerPrivateKey; account != "" {
 		address, err := utils.GetAddressFromPrivateKey(account)
@@ -874,7 +905,7 @@
 			fmt.Printf("Error getting address from private key: %s", err)
 			return err
 		}
-		deployContractTemplate.L2OutputOracleChallenger = address
+		deployContractTemplate.L2OutputOracleChallenger = address.Hex()
 	}
 
 	// Fetch the latest block
@@ -1212,30 +1243,4 @@
 	fmt.Printf("\r✅ Clone the %s repository successfully \n", repositoryName)
 
 	return nil
-=======
-	fmt.Print("Please enter a name for the registration (default: \"\"): ")
-	nameInfo, err = scanner.ScanString()
-	if err != nil {
-		fmt.Printf("Error while reading name: %s", err)
-		return nil, err
-	}
-	fmt.Print("Would you like to use WTON instead of TON for staking? [Y or N] (default: N): ")
-	useWTON, err = scanner.ScanBool(false)
-	if err != nil {
-		fmt.Printf("Error while reading use-wton setting: %s", err)
-		return nil, err
-	}
-	//TODO: Check and update this with further updates
-	if useWTON {
-		fmt.Printf("Currently only TON is accepted %s", err)
-		return nil, err
-	}
-
-	return &RegisterCandidateInput{
-		amount:   amount,
-		useTon:   !useWTON,
-		memo:     memo,
-		nameInfo: nameInfo,
-	}, nil
->>>>>>> f57b3d62
 }