--- conflicted
+++ resolved
@@ -31,7 +31,6 @@
 	deployConfig *types.Config
 }
 
-<<<<<<< HEAD
 type RegisterCandidateInput struct {
 	amount   float64
 	useTon   bool
@@ -39,18 +38,12 @@
 	nameInfo string
 }
 
-func NewThanosStack(network string, stack string) *ThanosStack {
+func NewThanosStack(network string, stack string, config *types.Config) *ThanosStack {
 	return &ThanosStack{
 		network:           network,
 		stack:             stack,
+		deployConfig:      config,
 		registerCandidate: true,
-=======
-func NewThanosStack(network string, stack string, config *types.Config) *ThanosStack {
-	return &ThanosStack{
-		network:      network,
-		stack:        stack,
-		deployConfig: config,
->>>>>>> b20e6df6
 	}
 }
 
@@ -121,7 +114,6 @@
 			return err
 		}
 
-<<<<<<< HEAD
 		if t.registerCandidate {
 			registerCandidate, err = t.inputRegisterCandidate()
 			if err != nil {
@@ -129,10 +121,7 @@
 			}
 		}
 
-		err = t.deployContracts(ctx, l1Client, deployConfig, true)
-=======
 		err = t.deployContracts(ctx, l1Client, true)
->>>>>>> b20e6df6
 		if err != nil {
 			fmt.Print("\r❌ Resume the contracts deployment failed!       \n")
 			return err
@@ -297,11 +286,11 @@
 	// If --no-candidate flag is NOT provided, register the candidate
 	if t.registerCandidate {
 		fmt.Println("Setting up the safe wallet...")
-		if err := t.setupSafeWallet(deployConfig, cwd); err != nil {
+		if err := t.setupSafeWallet(t.deployConfig, cwd); err != nil {
 			return err
 		}
 		fmt.Println("🔍 Verifying and registering candidate...")
-		verifyRegisterError := t.verifyRegisterCandidates(ctx, deployConfig, registerCandidate)
+		verifyRegisterError := t.verifyRegisterCandidates(ctx, t.deployConfig, registerCandidate)
 		if verifyRegisterError != nil {
 			return fmt.Errorf("candidate registration failed: %v", verifyRegisterError)
 		}
