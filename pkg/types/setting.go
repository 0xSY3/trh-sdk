--- conflicted
+++ resolved
@@ -32,11 +32,8 @@
 
 	// AWS config
 	AWS *AWSLogin `json:"aws"`
-<<<<<<< HEAD
-=======
 
 	ChainName string `json:"chain_name"`
->>>>>>> 09d003c2
 }
 
 const configFileName = "settings.json"
