package scanner

import (
	"bufio"
	"fmt"
	"os"
	"strconv"
	"strings"
)

func ScanBool(defaultResponse bool) (bool, error) {
	var response string
	n, err := fmt.Scanln(&response)

	// Blank input, default No
	if n == 0 {
		return defaultResponse, nil
	}

	if err != nil {
		return false, err
	}

<<<<<<< HEAD
	if strings.ToLower(response) != "n" && strings.ToLower(response) != "y" {
		return false, fmt.Errorf("invalid input")
	}

	if strings.ToLower(response) == "y" {
=======
	switch strings.ToLower(strings.TrimSpace(response)) {
	case "y":
>>>>>>> bcd9029e
		return true, nil
	case "n":
		return false, nil
	default:
		return false, fmt.Errorf("invalid input: must be 'y' or 'n'")
	}
}

func ScanString() (string, error) {
	reader := bufio.NewReader(os.Stdin)
	input, err := reader.ReadString('\n')
	if err != nil {
		return "", err
	}

	return strings.TrimSpace(input), nil

}

<<<<<<< HEAD
func ScanFloat() (float64, error) {
	reader := bufio.NewReader(os.Stdin)
	input, err := reader.ReadString('\n')
=======
func ScanInt() (int, error) {
	input, err := ScanString()
>>>>>>> bcd9029e
	if err != nil {
		return 0, err
	}

<<<<<<< HEAD
	input = strings.TrimSpace(input)

	value, err := strconv.ParseFloat(input, 64)
	if err != nil {
		return 0, fmt.Errorf("invalid float value: %v", err)
	}

	return value, nil
=======
	if input == "" {
		return 0, nil
	}

	var num int
	_, err = fmt.Sscanf(input, "%d", &num)
	if err != nil {
		return 0, fmt.Errorf("invalid input: %s", input)
	}

	return num, nil
>>>>>>> bcd9029e
}<|MERGE_RESOLUTION|>--- conflicted
+++ resolved
@@ -21,16 +21,8 @@
 		return false, err
 	}
 
-<<<<<<< HEAD
-	if strings.ToLower(response) != "n" && strings.ToLower(response) != "y" {
-		return false, fmt.Errorf("invalid input")
-	}
-
-	if strings.ToLower(response) == "y" {
-=======
 	switch strings.ToLower(strings.TrimSpace(response)) {
 	case "y":
->>>>>>> bcd9029e
 		return true, nil
 	case "n":
 		return false, nil
@@ -50,19 +42,13 @@
 
 }
 
-<<<<<<< HEAD
 func ScanFloat() (float64, error) {
 	reader := bufio.NewReader(os.Stdin)
 	input, err := reader.ReadString('\n')
-=======
-func ScanInt() (int, error) {
-	input, err := ScanString()
->>>>>>> bcd9029e
 	if err != nil {
 		return 0, err
 	}
 
-<<<<<<< HEAD
 	input = strings.TrimSpace(input)
 
 	value, err := strconv.ParseFloat(input, 64)
@@ -71,7 +57,14 @@
 	}
 
 	return value, nil
-=======
+}
+
+func ScanInt() (int, error) {
+	input, err := ScanString()
+	if err != nil {
+		return 0, err
+	}
+
 	if input == "" {
 		return 0, nil
 	}
@@ -83,5 +76,4 @@
 	}
 
 	return num, nil
->>>>>>> bcd9029e
 }